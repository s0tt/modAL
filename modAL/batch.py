--- conflicted
+++ resolved
@@ -12,15 +12,9 @@
 from modAL.uncertainty import classifier_uncertainty
 
 
-<<<<<<< HEAD
 def select_cold_start_instance(X: np.ndarray, similarity_fn: Callable = euclidean_similarity) -> np.ndarray:
     """
     Define what to do if our batch-mode sampling doesn't have any labeled data -- a cold start.
-=======
-def select_cold_start_instance(X: np.ndarray,
-                               similarity_fn: Callable = euclidean_similarity) -> np.ndarray:
-    """Define what to do if our batch-mode sampling doesn't have any labeled data -- a cold start.
->>>>>>> f8df6021
 
     If our ranked batch sampling algorithm doesn't have any labeled data to determine
     similarity among the uncertainty set, this function finds the element with highest
@@ -58,17 +52,13 @@
     return X[best_coldstart_instance_index]
 
 
-def select_instance(X_training: np.ndarray,
-                    X_uncertainty: np.ndarray,
-<<<<<<< HEAD
-                    similarity_fn: Callable = euclidean_similarity) -> np.ndarray:
+def select_instance(
+        X_training: np.ndarray,
+        X_uncertainty: np.ndarray,
+        similarity_fn: Callable = euclidean_similarity
+) -> Tuple[np.ndarray, np.ndarray]:
     """
     Core iteration strategy for selecting another record from our unlabeled records.
-=======
-                    similarity_fn: Callable = euclidean_similarity
-                    ) -> Tuple[np.ndarray, np.ndarray]:
-    """Core iteration strategy for selecting another record from our unlabeled records.
->>>>>>> f8df6021
 
     Given a set of labeled records (X_training) and unlabeled records with uncertainty
     scores (X_uncertainty), we'd like to identify the best instance in X_uncertainty
@@ -94,21 +84,13 @@
         A function that takes two N-length vectors and returns a similarity in range [0, 1].
         Note: any distance function can be a similarity function as 1 / (1 + d)
         where d is the distance.
-<<<<<<< HEAD
-
-    :returns:
-      - **unlabeled_records[best_instance_index]** *(numpy.ndarray of shape (n_features, ))*
-        -- A single record from our unlabeled set that is considered the most optimal incremental
-        record for including in our query set.
-
-=======
+
     :returns:
       - **best_instance_index** *int*
         -- Index of the best index from X chosen to be labelled.
       - **unlabeled_records[best_instance_index]** *(numpy.ndarray of shape (n_features, ))*
         -- a single record from our unlabeled set that is considered the most optimal
             incremental record for including in our query set.
->>>>>>> f8df6021
     """
 
     def max_vector_matrix_distance(arr: np.ndarray, pool: np.ndarray) -> np.float:
@@ -120,7 +102,6 @@
         :type arr:
             numpy.ndarray of shape (n_features, )
 
-<<<<<<< HEAD
         :param pool:
             Matrix of shape (n_features, n_records).
         :type pool:
@@ -129,11 +110,6 @@
         :returns:
           - **max_dist** *(np.float)* -- Numeric corresponding to the maximum similarity
             between our vector and matrix.
-=======
-        :param arr: single vector of shape (n_features, ).
-        :param pool: matrix of shape (n_features, n_records).
-        :returns: numeric corresponding to the maximum similarity between our vector and matrix.
->>>>>>> f8df6021
         """
         return np.max([similarity_fn(arr, x_i) for x_i in pool])
 
@@ -182,7 +158,6 @@
     Refer to Cardoso et al.'s "Ranked batch-mode active learning":
         https://www.sciencedirect.com/science/article/pii/S0020025516313949
 
-<<<<<<< HEAD
     :param classifier:
         One of modAL's supported active learning models.
     :type classifier:
@@ -214,22 +189,6 @@
         labeled = select_cold_start_instance(unlabeled).reshape(1, -1)
     elif classifier.X_training.shape[0] > 0:
         labeled = np.copy(classifier.X_training)
-=======
-    :param classifier: one of modAL's supported active learning models.
-    :param unlabeled: set of records to be considered for our active learning model.
-        Shape: (n_samples, n_features).
-    :param uncertainty_scores: our classifier's predictions over the response variable.
-        Shape (n_samples, ).
-    :param n_instances: limit on the number of records to query from our unlabeled set.
-    :return np.array(instance_index_ranking): array of indices corresponding to a ranking
-        of the top :n_instances: of records within the unlabeled pool worth labeling.
-        numpy.ndarray of shape (n_instances, ).
-    """
-
-    # Make a local copy of our classifier's training data.
-    n_training_records, _ = classifier.X_training.shape
-    labeled = np.copy(classifier.X_training) if n_training_records > 0 else select_cold_start_instance(unlabeled)
->>>>>>> f8df6021
 
     # Add uncertainty scores to our unlabeled data, and keep a copy of our unlabeled data.
     expanded_uncertainty_scores = np.expand_dims(uncertainty_scores, axis=1)
@@ -271,15 +230,10 @@
 def uncertainty_batch_sampling(classifier: Union[BaseLearner, BaseCommittee],
                                X: np.ndarray,
                                n_instances: int = 20,
-<<<<<<< HEAD
                                **uncertainty_measure_kwargs: Optional[Dict]) -> Tuple[np.ndarray, np.ndarray]:
     """
     Batch sampling query strategy. Selects the least sure instances for labelling.
-=======
-                               **uncertainty_measure_kwargs: Optional[Dict]
-                               ) -> Tuple[np.ndarray, np.ndarray]:
-    """Batch sampling query strategy. Selects the least sure instances for labelling.
->>>>>>> f8df6021
+
 
     This strategy differs from `modAL.uncertainty.uncertainty_sampling` because, although
     it is supported, traditional active learning query strategies suffer from sub-optimal
