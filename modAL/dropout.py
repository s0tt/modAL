--- conflicted
+++ resolved
@@ -319,20 +319,14 @@
             #call Skorch infer function to perform model forward pass
             #In comparison to: predict(), predict_proba() the infer() 
             # does not change train/eval mode of other layers 
+
             time_before_infer = time.time()
             logits = classifier.estimator.infer(samples)
-<<<<<<< HEAD
             logger.info("Time for single infer, with {} samples: {}".format(sample_per_forward_pass, time.time()- time_before_infer))
 
             time_logits_adaptor_before = time.time() 
             prediction = logits_adaptor(logits, samples)
             logger.info("Time for logits_adaptor, with {} samples: {}".format(sample_per_forward_pass, time.time()- time_logits_adaptor_before))
-
-            mask = ~prediction.isnan()
-            prediction[mask] = prediction[mask].unsqueeze(0).softmax(1)
-=======
-            prediction = logits_adaptor(logits, samples)
->>>>>>> ad081bb1
 
             if probas is None: probas = torch.empty((number_of_samples, prediction.shape[-1]))
             probas[range(sample_per_forward_pass*index, sample_per_forward_pass*(index+1)), :] = prediction
