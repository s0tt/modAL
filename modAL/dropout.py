import numpy as np
import sys
import torch 
from collections.abc import Mapping
from typing import Callable
import time

import logging
logger = logging.getLogger(__name__)

from sklearn.base import BaseEstimator
from sklearn.preprocessing import normalize

from scipy.special import entr

from modAL.utils.data import modALinput
from modAL.utils.selection import multi_argmax, shuffled_argmax

from skorch.utils import to_numpy

def default_logits_adaptor(input_tensor: torch.tensor, samples: modALinput): 
    # default Callable parameter for get_predictions
    return input_tensor

def KL_divergence(classifier: BaseEstimator, X: modALinput, n_instances: int = 1,
                random_tie_break: bool = False, dropout_layer_indexes: list = [], 
                num_cycles : int = 50, **mc_dropout_kwargs) -> np.ndarray:
    """
    TODO: Work in progress 
    """
    # set dropout layers to train mode
    set_dropout_mode(classifier.estimator.module_, dropout_layer_indexes, train_mode=True)

    predictions = get_predictions(classifier, X, num_cycles)

    # set dropout layers to eval
    set_dropout_mode(classifier.estimator.module_, dropout_layer_indexes, train_mode=False)

    #KL_divergence = _KL_divergence(predictions)
    
    if not random_tie_break:
        return multi_argmax(KL_divergence, n_instances=n_instances)

    return shuffled_argmax(KL_divergence, n_instances=n_instances)

def mc_dropout_multi(classifier: BaseEstimator, X: modALinput, query_strategies: list = ["bald", "mean_st", "max_entropy", "max_var"], 
                n_instances: int = 1, random_tie_break: bool = False, dropout_layer_indexes: list = [], 
                num_cycles : int = 50, sample_per_forward_pass: int = 1000,
                logits_adaptor: Callable[[torch.tensor, modALinput], torch.tensor] = default_logits_adaptor,
                **mc_dropout_kwargs) -> np.ndarray:
    """
    Multi metric dropout query strategy. Returns the specified metrics for given input data.
    Selection of query strategies are:
        - bald: BALD query strategy
        - mean_st: Mean Standard deviation
        - max_entropy: maximum entropy
        - max_var: maximum variation
    By default all query strategies are selected

    Function returns dictionary of metrics with their name as key.
    The indices of the n-best samples (n_instances) is not used in this function.
    """
    predictions = get_predictions(classifier, X, dropout_layer_indexes, num_cycles, sample_per_forward_pass, logits_adaptor)

    metrics_dict = {}
    if "bald" in query_strategies:
        metrics_dict["bald"] = _bald_divergence(predictions)
    if "mean_st" in query_strategies:
        metrics_dict["mean_st"] = _mean_standard_deviation(predictions)
    if "max_entropy" in query_strategies:
        metrics_dict["max_entropy"] = _entropy(predictions)
    if "max_var" in query_strategies:
        metrics_dict["max_var"] = _variation_ratios(predictions)

    return None, metrics_dict

def mc_dropout_bald(classifier: BaseEstimator, X: modALinput, n_instances: int = 1,
                random_tie_break: bool = False, dropout_layer_indexes: list = [], 
                num_cycles : int = 50, sample_per_forward_pass: int = 1000, 
                logits_adaptor: Callable[[torch.tensor, modALinput], torch.tensor] = default_logits_adaptor,
                **mc_dropout_kwargs,) -> np.ndarray:
    """
        Mc-Dropout bald query strategy. Returns the indexes of the instances with the largest BALD 
        (Bayesian Active Learning by Disagreement) score calculated through the dropout cycles
        and the corresponding bald score. 

        Based on the work of: 
            Deep Bayesian Active Learning with Image Data.
            (Yarin Gal, Riashat Islam, and Zoubin Ghahramani. 2017.)
            Dropout as a Bayesian Approximation: Representing Model Uncer- tainty in Deep Learning.
            (Yarin Gal and Zoubin Ghahramani. 2016.)
            Bayesian Active Learning for Classification and Preference Learning.
            (NeilHoulsby,FerencHusza ́r,ZoubinGhahramani,andMa ́te ́Lengyel. 2011.) 

        Args:
            classifier: The classifier for which the labels are to be queried.
            X: The pool of samples to query from.
            n_instances: Number of samples to be queried.
            random_tie_break: If True, shuffles utility scores to randomize the order. This
                can be used to break the tie when the highest utility score is not unique.
            dropout_layer_indexes: Indexes of the dropout layers which should be activated
                Choose indices from : list(torch_model.modules())
            num_cycles: Number of forward passes with activated dropout
            sample_per_forward_pass: max. sample number for each forward pass. 
                The allocated RAM does mainly depend on this.
                Small number --> small RAM allocation
            logits_adaptor: Callable which can be used to adapt the output of a forward pass 
                to the required vector format for the vectorised metric functions 
            **uncertainty_measure_kwargs: Keyword arguments to be passed for the uncertainty
                measure function.

        Returns:
            The indices of the instances from X chosen to be labelled;
            The mc-dropout metric of the chosen instances; 
    """
    predictions = get_predictions(classifier, X, dropout_layer_indexes, num_cycles, sample_per_forward_pass, logits_adaptor)
    #calculate BALD (Bayesian active learning divergence))

    bald_scores = _bald_divergence(predictions)

    if not random_tie_break:
        return multi_argmax(bald_scores, n_instances=n_instances)

    return shuffled_argmax(bald_scores, n_instances=n_instances)

def mc_dropout_mean_st(classifier: BaseEstimator, X: modALinput, n_instances: int = 1,
                random_tie_break: bool = False, dropout_layer_indexes: list = [], 
                num_cycles : int = 50, sample_per_forward_pass: int = 1000,
                logits_adaptor: Callable[[torch.tensor, modALinput], torch.tensor] = default_logits_adaptor,
                **mc_dropout_kwargs) -> np.ndarray:
    """
        Mc-Dropout mean standard deviation query strategy. Returns the indexes of the instances 
        with the largest mean of the per class calculated standard deviations over multiple dropout cycles
        and the corresponding metric.

        Based on the equations of: 
            Deep Bayesian Active Learning with Image Data. 
            (Yarin Gal, Riashat Islam, and Zoubin Ghahramani. 2017.)

        Args:
            classifier: The classifier for which the labels are to be queried.
            X: The pool of samples to query from.
            n_instances: Number of samples to be queried.
            random_tie_break: If True, shuffles utility scores to randomize the order. This
                can be used to break the tie when the highest utility score is not unique.
            dropout_layer_indexes: Indexes of the dropout layers which should be activated
                Choose indices from : list(torch_model.modules())
            num_cycles: Number of forward passes with activated dropout
            sample_per_forward_pass: max. sample number for each forward pass. 
                The allocated RAM does mainly depend on this.
                Small number --> small RAM allocation
            logits_adaptor: Callable which can be used to adapt the output of a forward pass 
                to the required vector format for the vectorised metric functions 
            **uncertainty_measure_kwargs: Keyword arguments to be passed for the uncertainty
                measure function.

        Returns:
            The indices of the instances from X chosen to be labelled;
            The mc-dropout metric of the chosen instances; 
    """

    # set dropout layers to train mode
    predictions = get_predictions(classifier, X, dropout_layer_indexes, num_cycles, sample_per_forward_pass, logits_adaptor)

    mean_standard_deviations = _mean_standard_deviation(predictions)

    if not random_tie_break:
        return multi_argmax(mean_standard_deviations, n_instances=n_instances)

    return shuffled_argmax(mean_standard_deviations, n_instances=n_instances)

def mc_dropout_max_entropy(classifier: BaseEstimator, X: modALinput, n_instances: int = 1,
                random_tie_break: bool = False, dropout_layer_indexes: list = [], 
                num_cycles : int = 50, sample_per_forward_pass: int = 1000,
                logits_adaptor: Callable[[torch.tensor, modALinput], torch.tensor] = default_logits_adaptor,
                **mc_dropout_kwargs) -> np.ndarray:
    """
        Mc-Dropout maximum entropy query strategy. Returns the indexes of the instances 
        with the largest entropy of the per class calculated entropies over multiple dropout cycles
        and the corresponding metric.

        Based on the equations of: 
            Deep Bayesian Active Learning with Image Data. 
            (Yarin Gal, Riashat Islam, and Zoubin Ghahramani. 2017.)

        Args:
            classifier: The classifier for which the labels are to be queried.
            X: The pool of samples to query from.
            n_instances: Number of samples to be queried.
            random_tie_break: If True, shuffles utility scores to randomize the order. This
                can be used to break the tie when the highest utility score is not unique.
            dropout_layer_indexes: Indexes of the dropout layers which should be activated
                Choose indices from : list(torch_model.modules())
            num_cycles: Number of forward passes with activated dropout
            sample_per_forward_pass: max. sample number for each forward pass. 
                The allocated RAM does mainly depend on this.
                Small number --> small RAM allocation
            logits_adaptor: Callable which can be used to adapt the output of a forward pass 
                to the required vector format for the vectorised metric functions 
            **uncertainty_measure_kwargs: Keyword arguments to be passed for the uncertainty
                measure function.

        Returns:
            The indices of the instances from X chosen to be labelled;
            The mc-dropout metric of the chosen instances; 
    """
    predictions = get_predictions(classifier, X, dropout_layer_indexes, num_cycles, sample_per_forward_pass, logits_adaptor)

    #get entropy values for predictions
    entropy = _entropy(predictions)

    if not random_tie_break:
        return multi_argmax(entropy, n_instances=n_instances)

    return shuffled_argmax(entropy, n_instances=n_instances)

def mc_dropout_max_variationRatios(classifier: BaseEstimator, X: modALinput, n_instances: int = 1,
                random_tie_break: bool = False, dropout_layer_indexes: list = [], 
                num_cycles : int = 50, sample_per_forward_pass: int = 1000,
                logits_adaptor: Callable[[torch.tensor, modALinput], torch.tensor] = default_logits_adaptor,
                **mc_dropout_kwargs) -> np.ndarray:
    """
        Mc-Dropout maximum variation ratios query strategy. Returns the indexes of the instances 
        with the largest variation ratios over multiple dropout cycles
        and the corresponding metric.

        Based on the equations of: 
            Deep Bayesian Active Learning with Image Data. 
            (Yarin Gal, Riashat Islam, and Zoubin Ghahramani. 2017.)

        Args:
            classifier: The classifier for which the labels are to be queried.
            X: The pool of samples to query from.
            n_instances: Number of samples to be queried.
            random_tie_break: If True, shuffles utility scores to randomize the order. This
                can be used to break the tie when the highest utility score is not unique.
            dropout_layer_indexes: Indexes of the dropout layers which should be activated
                Choose indices from : list(torch_model.modules())
            num_cycles: Number of forward passes with activated dropout
            sample_per_forward_pass: max. sample number for each forward pass. 
                The allocated RAM does mainly depend on this.
                Small number --> small RAM allocation
            logits_adaptor: Callable which can be used to adapt the output of a forward pass 
                to the required vector format for the vectorised metric functions 
            **uncertainty_measure_kwargs: Keyword arguments to be passed for the uncertainty
                measure function.

        Returns:
            The indices of the instances from X chosen to be labelled;
            The mc-dropout metric of the chosen instances; 
    """
    predictions = get_predictions(classifier, X, dropout_layer_indexes, num_cycles, sample_per_forward_pass, logits_adaptor)

    #get variation ratios values for predictions
    variationRatios = _variation_ratios(predictions)

    if not random_tie_break:
        return multi_argmax(variationRatios, n_instances=n_instances)

    return shuffled_argmax(variationRatios, n_instances=n_instances)

def get_predictions(classifier: BaseEstimator, X: modALinput, dropout_layer_indexes: list,
                num_predictions: int = 50, sample_per_forward_pass: int = 1000,
                logits_adaptor: Callable[[torch.tensor, modALinput], torch.tensor] = default_logits_adaptor):
    """
        Runs num_predictions times the prediction of the classifier on the input X 
        and puts the predictions in a list.

        Args:
            classifier: The classifier for which the labels are to be queried.
            X: The pool of samples to query from.
            dropout_layer_indexes: Indexes of the dropout layers which should be activated
                Choose indices from : list(torch_model.modules())
            num_predictions: Number of predictions which should be made
            sample_per_forward_pass: max. sample number for each forward pass. 
                The allocated RAM does mainly depend on this.
                Small number --> small RAM allocation
            logits_adaptor: Callable which can be used to adapt the output of a forward pass 
                to the required vector format for the vectorised metric functions 
        Return: 
            prediction: list with all predictions
    """
    
    predictions = []
    # set dropout layers to train mode
    set_dropout_mode(classifier.estimator.module_, dropout_layer_indexes, train_mode=True)

    split_args = []

    number_of_samples = 0

    if isinstance(X, Mapping): #check for dict
        for k, v in X.items():
            number_of_samples = v.size(0)

            v.detach()
            split_v = torch.split(v, sample_per_forward_pass)
            #create sub-dictionary split for each forward pass with same keys&values
            for split_idx, split in enumerate(split_v):
                if len(split_args)<=split_idx:
                    split_args.append({})
                split_args[split_idx][k] = split
        
    elif torch.is_tensor(X): #check for tensor
        number_of_samples = X.size(0)
        X.detach()
        split_args = torch.split(X, sample_per_forward_pass)
    else:
        raise RuntimeError("Error in model data type, only dict or tensors supported")
    
    logger.info("GPU _allocation: {}".format(torch.cuda.memory_allocated()))


    for i in range(num_predictions):

        probas = None

<<<<<<< HEAD
        for samples in split_args:
            time_before_prediction_starts = time.time() 
=======
        for index, samples in enumerate(split_args):
>>>>>>> 2ae3a659
            #call Skorch infer function to perform model forward pass
            #In comparison to: predict(), predict_proba() the infer() 
            # does not change train/eval mode of other layers 
            time_before_infer = time.time()
            logits = classifier.estimator.infer(samples)
            logger.info("Time for single infer, with {} samples: {}".format(sample_per_forward_pass, time.time()- time_before_infer))

            time_logits_adaptor_before = time.time() 
            prediction = logits_adaptor(logits, samples)
            logger.info("Time for logits_adaptor, with {} samples: {}".format(sample_per_forward_pass, time.time()- time_logits_adaptor_before))

            mask = ~prediction.isnan()
            prediction[mask] = prediction[mask].unsqueeze(0).softmax(1)
<<<<<<< HEAD
            prediction = to_numpy(prediction)
            probas = prediction if probas is None else np.vstack((probas, prediction))
            logger.info("Time for full_prediction_cycle, with {} samples: {}".format(sample_per_forward_pass, time.time()- time_before_prediction_starts))
=======

            if probas is None: probas = torch.empty((number_of_samples, prediction.shape[-1]))

            probas[range(sample_per_forward_pass*index, sample_per_forward_pass*(index+1)), :] = prediction
>>>>>>> 2ae3a659

        probas = to_numpy(prediction)
        predictions.append(probas)

    # set dropout layers to eval
    set_dropout_mode(classifier.estimator.module_, dropout_layer_indexes, train_mode=False)

    return predictions

def entropy_sum(values: np.array, axis: int =-1):
    #sum Scipy basic entropy function: entr()
    entropy = entr(values)
    return np.sum(entropy, where=~np.isnan(entropy), axis=axis)

def _mean_standard_deviation(proba: list) -> np.ndarray: 
    """
        Calculates the mean of the per class calculated standard deviations.

        As it is explicitly formulated in: 
            Deep Bayesian Active Learning with Image Data. 
            (Yarin Gal, Riashat Islam, and Zoubin Ghahramani. 2017.)

        Args: 
            proba: list with the predictions over the dropout cycles
            mask: mask to detect the padded classes (must be of same shape as elements in proba)
        Return: 
            Returns the mean standard deviation of the dropout cycles over all classes. 
    """

    proba_stacked = np.stack(proba, axis=len(proba[0].shape)) 

    standard_deviation_class_vise = np.std(proba_stacked, axis=-1)
    mean_standard_deviation = np.mean(standard_deviation_class_vise, where=~np.isnan(standard_deviation_class_vise), axis=-1)

    return mean_standard_deviation

def _entropy(proba: list) -> np.ndarray: 
    """
        Calculates the entropy per class over dropout cycles

        As it is explicitly formulated in: 
            Deep Bayesian Active Learning with Image Data. 
            (Yarin Gal, Riashat Islam, and Zoubin Ghahramani. 2017.)

        Args: 
            proba: list with the predictions over the dropout cycles
            mask: mask to detect the padded classes (must be of same shape as elements in proba)
        Return: 
            Returns the entropy of the dropout cycles over all classes. 
    """

    proba_stacked = np.stack(proba, axis=len(proba[0].shape)) 

    #calculate entropy per class and sum along dropout cycles
    entropy_classes = entropy_sum(proba_stacked, axis=-1)
    entropy = np.mean(entropy_classes, where=~np.isnan(entropy_classes), axis=-1)
    return entropy

def _variation_ratios(proba: list) -> np.ndarray: 
    """
        Calculates the variation ratios over dropout cycles

        As it is explicitly formulated in: 
            Deep Bayesian Active Learning with Image Data. 
            (Yarin Gal, Riashat Islam, and Zoubin Ghahramani. 2017.)

        Args: 
            proba: list with the predictions over the dropout cycles
            mask: mask to detect the padded classes (must be of same shape as elements in proba)
        Return: 
            Returns the variation ratios of the dropout cycles. 
    """
    proba_stacked = np.stack(proba, axis=len(proba[0].shape)) 

    #Calculate the variation ratios over the mean of dropout cycles
    valuesDCMean = np.mean(proba_stacked, axis=-1)
    return 1 - np.amax(valuesDCMean, initial=0, where=~np.isnan(valuesDCMean), axis=-1)

def _bald_divergence(proba: list) -> np.ndarray:
    """
        Calculates the bald divergence for each instance

        As it is explicitly formulated in: 
            Deep Bayesian Active Learning with Image Data. 
            (Yarin Gal, Riashat Islam, and Zoubin Ghahramani. 2017.)

        Args: 
            proba: list with the predictions over the dropout cycles
            mask: mask to detect the padded classes (must be of same shape as elements in proba)
        Return: 
            Returns the mean standard deviation of the dropout cycles over all classes. 
    """
    proba_stacked = np.stack(proba, axis=len(proba[0].shape))

    #entropy along dropout cycles
    accumulated_entropy = entropy_sum(proba_stacked, axis=-1)
    f_x = accumulated_entropy/len(proba)

    #score sums along dropout cycles 
    accumulated_score = np.sum(proba_stacked, axis=-1)
    average_score = accumulated_score/len(proba)
    #expand dimension w/o data for entropy calculation
    average_score = np.expand_dims(average_score, axis=-1)

    #entropy over average prediction score 
    g_x = entropy_sum(average_score, axis=-1)

    #entropy differences
    diff = np.subtract(g_x, f_x)

    #sum all dimensions of diff besides first dim (instances) 
    shaped = np.reshape(diff, (diff.shape[0], -1))

    bald = np.sum(shaped, where=~np.isnan(shaped), axis=-1)
    return bald

def _KL_divergence(proba) -> np.ndarray:

    #create 3D or 4D array from prediction dim: (drop_cycles, proba.shape[0], proba.shape[1], opt:proba.shape[2])
    proba_stacked = np.stack(proba, axis=len(proba[0].shape))
    # TODO work in progress
    # TODO add dimensionality adaption
    #number_of_dimensions = proba_stacked.ndim
    #if proba_stacked.ndim > 2: 

    normalized_proba = normalize(proba_stacked, axis=0)


def set_dropout_mode(model, dropout_layer_indexes: list, train_mode: bool):
    """ 
        Function to enable the dropout layers by setting them to user specified mode (bool: train_mode)
        TODO: Reduce maybe complexity
        TODO: Keras support
    """

    modules = list(model.modules()) # list of all modules in the network.
    
    if len(dropout_layer_indexes) != 0:  
        for index in dropout_layer_indexes: 
            layer = modules[index]
            if layer.__class__.__name__.startswith('Dropout'): 
                if True == train_mode:
                    layer.train()
                elif False == train_mode:
                    layer.eval()
            else: 
                raise KeyError("The passed index: {} is not a Dropout layer".format(index))

    else: 
        for module in modules:
            if module.__class__.__name__.startswith('Dropout'):
                if True == train_mode:
                    module.train()
                elif False == train_mode:
                    module.eval()<|MERGE_RESOLUTION|>--- conflicted
+++ resolved
@@ -315,12 +315,7 @@
 
         probas = None
 
-<<<<<<< HEAD
-        for samples in split_args:
-            time_before_prediction_starts = time.time() 
-=======
         for index, samples in enumerate(split_args):
->>>>>>> 2ae3a659
             #call Skorch infer function to perform model forward pass
             #In comparison to: predict(), predict_proba() the infer() 
             # does not change train/eval mode of other layers 
@@ -334,16 +329,12 @@
 
             mask = ~prediction.isnan()
             prediction[mask] = prediction[mask].unsqueeze(0).softmax(1)
-<<<<<<< HEAD
-            prediction = to_numpy(prediction)
-            probas = prediction if probas is None else np.vstack((probas, prediction))
-            logger.info("Time for full_prediction_cycle, with {} samples: {}".format(sample_per_forward_pass, time.time()- time_before_prediction_starts))
-=======
 
             if probas is None: probas = torch.empty((number_of_samples, prediction.shape[-1]))
 
             probas[range(sample_per_forward_pass*index, sample_per_forward_pass*(index+1)), :] = prediction
->>>>>>> 2ae3a659
+            logger.info("Time for full_prediction_cycle, with {} samples: {}".format(sample_per_forward_pass, time.time()- time_before_infer))
+
 
         probas = to_numpy(prediction)
         predictions.append(probas)
